--- conflicted
+++ resolved
@@ -173,24 +173,7 @@
             else:
                 db_schema_name = DATABASE_SCHEMA_NAME_DEFAULT
 
-<<<<<<< HEAD
-        columns = []
-        for field in dataset_table.get_fields(include_subfields=True):
-            # Exclude nested and nm_relation fields,
-            # and fields that are added only for temporality
-            if (
-                field.type.endswith("#/definitions/schema")
-                or field.nm_relation
-                or field.is_array_of_objects
-                or field.is_nested_table
-                or field.is_temporal_range
-            ):
-                continue
-
-            columns.append(_column_factory(field))
-=======
         columns = [_column_factory(field) for field in dataset_table.get_db_fields()]
->>>>>>> 816cd3a8
 
         alchemy_table = Table(
             db_table_name,
