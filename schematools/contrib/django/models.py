--- conflicted
+++ resolved
@@ -242,12 +242,7 @@
             return
 
         new_definitions = {
-<<<<<<< HEAD
-            slugify(t.id, separator="_"): t
-            for t in self.schema.get_tables(include_nested=True)
-=======
             slugify(t.id, "_"): t for t in self.schema.get_tables(include_nested=True)
->>>>>>> 67f7bf53
         }
         new_names = set(new_definitions.keys())
         existing_models = {t.name: t for t in self.tables.all()}
@@ -358,11 +353,7 @@
 
         instance = cls.objects.create(
             dataset=dataset,
-<<<<<<< HEAD
-            name=slugify(table.id, separator="_"),
-=======
             name=slugify(table.id, "_"),
->>>>>>> 67f7bf53
             db_table=get_db_table_name(table),
             auth=_serialize_claims(table),
             enable_geosearch=enable_geosearch,
@@ -406,10 +397,6 @@
 
         """
         return cls.objects.create(
-<<<<<<< HEAD
-            table=table, name=slugify(field.name, separator="_"), auth=" ".join(claims)
-        )
-=======
             table=table, name=slugify(field.name, "_"), auth=_serialize_claims(field)
         )
 
@@ -422,5 +409,4 @@
     elif isinstance(claims, str):
         return claims
     else:
-        return " ".join(claims)
->>>>>>> 67f7bf53
+        return " ".join(claims)