from pg_grant import PgObjectType, parse_acl_item, query
from pg_grant.sql import grant, revoke
from sqlalchemy.exc import SQLAlchemyError
from sqlalchemy import text
from sqlalchemy.orm import sessionmaker
from .utils import to_snake_case

PUBLIC_SCOPE = "OPENBAAR"

existing_roles = set()


def introspect_permissions(engine, role):
    schema_relation_infolist = query.get_all_table_acls(engine, schema="public")
    for schema_relation_info in schema_relation_infolist:
        if schema_relation_info.acl:
            acl_list = [parse_acl_item(item) for item in schema_relation_info.acl]
            for acl in acl_list:
                if acl.grantee == role:
                    print(
                        'role "{}" has priviliges {} on table "{}"'.format(
                            role, ",".join(acl.privs), schema_relation_info.name
                        )
                    )


def revoke_permissions(engine, role):
    grantee = role
    schema_relation_infolist = query.get_all_table_acls(engine, schema="public")
    for schema_relation_info in schema_relation_infolist:
        if schema_relation_info.acl:
            acl_list = [parse_acl_item(item) for item in schema_relation_info.acl]
            for acl in acl_list:
                if acl.grantee == role:
                    print(
                        'revoking ALL priviliges of role "{}" on table "{}"'.format(
                            role, schema_relation_info.name
                        )
                    )
                    revoke_statement = revoke(
                        "ALL", PgObjectType.TABLE, schema_relation_info.name, grantee
                    )
                    engine.execute(revoke_statement)


def apply_schema_and_profile_permissions(
    engine,
    pg_schema,
    ams_schema,
    profiles,
    role,
    scope,
    dry_run=False,
    create_roles=False,
    revoke=False,
):
    Session = sessionmaker(bind=engine)
    session = Session()
    try:
        if ams_schema:
            create_acl_from_schemas(
                session,
                pg_schema,
                ams_schema,
                role,
                scope,
                dry_run,
                create_roles,
                revoke,
            )
        if profiles:
            profile_list = profiles.values()
            create_acl_from_profiles(engine, pg_schema, profile_list, role, scope)
        session.commit()
    except:
        session.rollback()
        print("warning: session rolled back")
        raise
    finally:
        session.close()


def create_acl_from_profiles(engine, pg_schema, profile_list, role, scope):
    # NOTE: Rudimentary, not ready for production.
    acl_list = query.get_all_table_acls(engine, schema=pg_schema)
    priviliges = [
        "SELECT",
    ]
    grantee = role
    for profile in profile_list:
        if scope in profile["scopes"]:
            for dataset, details in profile["schema_data"]["datasets"].items():
                for item in acl_list:
                    if item.name.startswith(dataset + "_"):
                        grant_statement = grant(
                            priviliges,
                            PgObjectType.TABLE,
                            item.name,
                            grantee,
                            grant_option=False,
                            schema=pg_schema,
                        )
                        print(grant_statement)
                        engine.execute(grant_statement)


<<<<<<< HEAD
def create_acl_from_schema(
    session, pg_schema, ams_schema, role, scope, dry_run, create_roles
):
    grantee = role if role != "AUTO" else None
=======
def create_acl_from_schema(session, ams_schema, role, scope, dry_run, create_roles):
    grantee = None if role == "AUTO" else role
>>>>>>> 27499705
    if create_roles and grantee:
        _create_role_if_not_exists(session, grantee)
    dataset_scope = (
        ams_schema.auth
        if ams_schema.auth
        else {
            PUBLIC_SCOPE,
        }
    )
    dataset_scope_set = (
        {dataset_scope} if isinstance(dataset_scope, str) else set(dataset_scope)
    )

    if dataset_scope_set - {PUBLIC_SCOPE}:
        print(
            'Found dataset read permission for "{}" to scopes "{}"'.format(
                ams_schema.id, dataset_scope_set
            )
        )
    for table in ams_schema.get_tables(include_nested=True, include_through=True):
        table_name = "{}_{}".format(
            table.dataset.id, to_snake_case(table.id)
        )  # een aantal table.id's zijn camelcase
        table_scope = table.auth if table.auth else dataset_scope
        table_scope_set = (
            {table_scope} if isinstance(table_scope, str) else set(table_scope)
        )
        if table.auth:
            print(
                'Found table read permission for "{}" to scopes "{}"'.format(
                    table_name, table_scope_set
                )
            )
            print(
                '"{}" overrules "{}" for read permission of "{}"'.format(
                    table_scope_set, dataset_scope_set, table_name
                )
            )
        contains_field_grants = False
        fields = [field for field in table.fields if field.name != "schema"]
        for field in fields:
            if field.auth:
                field_scope = field.auth
                field_scope_set = (
                    {field_scope} if isinstance(field_scope, str) else set(field_scope)
                )
                print(
                    'Found field read permission for "{}" in table "{}" for scopes {}'.format(
                        field.name, table_name, field_scope_set
                    )
                )
                contains_field_grants = True
                print(
                    '"{}" overrules "{}" for read permission of field {} in table {}"'.format(
                        field_scope_set, table_scope_set, field.name, table_name
                    )
                )
                grantees = (
                    [scope_to_role(scope) for scope in field_scope_set]
                    if role == "AUTO"
                    else [role]
                    if scope in field_scope_set
                    else []
                )
                for grantee in grantees:
                    if create_roles:
                        _create_role_if_not_exists(session, grantee, dry_run=dry_run)
                    column_name = to_snake_case(field.name)
                    column_priviliges = [
                        "SELECT ({})".format(column_name),
                    ]  # the space after SELECT is very important
                    _execute_grant(
                        session,
                        grant(
                            column_priviliges,
                            PgObjectType.TABLE,
                            table_name,
                            grantee,
                            grant_option=False,
                            schema=pg_schema,
                        ),
                        dry_run=dry_run,
                    )
        if contains_field_grants:
            #  only grant those fields without their own scope. The other field have already been granted above
            grantees = (
                [scope_to_role(scope) for scope in table_scope_set]
                if role == "AUTO"
                else [role]
                if scope in table_scope_set
                else []
            )
            for grantee in grantees:
                if create_roles:
                    _create_role_if_not_exists(session, grantee, dry_run=dry_run)
                for field in fields:
                    if not field.auth:
                        column_name = to_snake_case(field.name)
                        column_priviliges = [
                            "SELECT ({})".format(column_name),
                        ]  # the space after SELECT is very important
                        _execute_grant(
                            session,
                            grant(
                                column_priviliges,
                                PgObjectType.TABLE,
                                table_name,
                                grantee,
                                grant_option=False,
                                schema=pg_schema,
                            ),
                            dry_run=dry_run,
                        )
        else:
            # we can grant the whole table instead of field by field
            grantees = (
                [scope_to_role(scope) for scope in table_scope_set]
                if role == "AUTO"
                else [role]
                if scope in table_scope_set
                else []
            )
            for grantee in grantees:
                if create_roles:
                    _create_role_if_not_exists(session, grantee, dry_run=dry_run)
                table_priviliges = [
                    "SELECT",
                ]
                _execute_grant(
                    session,
                    grant(
                        table_priviliges,
                        PgObjectType.TABLE,
                        table_name,
                        grantee,
                        grant_option=False,
                        schema=pg_schema,
                    ),
                    dry_run=dry_run,
                )


def create_acl_from_schemas(
    session, pg_schema, schemas, role, scopes, dry_run, create_roles, revoke
):
    #  acl_list = query.get_all_table_acls(engine, schema='public')
    #  acl_table_list = [item.name for item in acl_list]
    #  table_names = list()
    if revoke:
        if role == "AUTO":
            _revoke_all_priviliges_from_scope_roles(session, pg_schema, dry_run=dry_run)
        else:
            _revoke_all_priviliges_from_role(session, pg_schema, role, dry_run=dry_run)
    for dataset_name, dataset_schema in schemas.items():
        create_acl_from_schema(
            session, pg_schema, dataset_schema, role, scopes, dry_run, create_roles
        )


def _revoke_all_priviliges_from_role(
    session, pg_schema, role, echo=True, dry_run=False
):
    status_msg = "Skipped" if dry_run else "Executed"
    revoke_statement = f"REVOKE ALL PRIVILEGES ON ALL TABLES IN {pg_schema} FROM {role}"
    sql_statement = (
        "DO $$ "
        "BEGIN "
        f"{revoke_statement}; "
        "EXCEPTION WHEN undefined_object THEN RAISE NOTICE '%, skipping', SQLERRM USING ERRCODE = SQLSTATE; "
        "END "
        "$$"
    )
    if echo:
        print(f"{status_msg} --> {revoke_statement}")
    if not dry_run:
        session.execute(sql_statement)


def _revoke_all_priviliges_from_scope_roles(
    session, pg_schema, echo=True, dry_run=False
):
    status_msg = "Skipped" if dry_run else "Executed"
    # with engine.begin() as connection:
    result = session.execute(
        text(f"SELECT rolname FROM pg_roles WHERE rolname LIKE 'scope\_%'")
    )
    for rolname in result:
        revoke_statement = f"REVOKE ALL PRIVILEGES ON ALL TABLES IN SCHEMA {pg_schema} FROM {rolname[0]};"
        if echo:
            print(f"{status_msg} --> {revoke_statement}")
        if not dry_run:
            session.execute(
                text(revoke_statement)
            )  # .execution_options(autocommit=True))


def _execute_grant(session, grant_statement, echo=True, dry_run=False):
    #  wrap the grant statement in an anonymous code block to catch reasonable exceptions
    #  we don't want to break out the session just because a table or column doesn't exist yet or anymore.
    status_msg = "Skipped" if dry_run else "Executed"
    sql_statement = (
        "DO $$ "
        "BEGIN "
        f"{grant_statement}; "
        "EXCEPTION WHEN undefined_table OR undefined_column THEN RAISE NOTICE '%, skipping', SQLERRM USING ERRCODE = SQLSTATE; "
        "END "
        "$$"
    )
    if echo:
        print(f"{status_msg} --> {grant_statement}")
    if not dry_run:
        session.execute(sql_statement)


def _create_role_if_not_exists(session, role, echo=True, dry_run=False):
    # wrap the create role statement in an anonymous code block to be able to catch exception
    # we don't want to break out of the session just because the role already exists
    status_msg = "Skipped" if dry_run else "Executed"
    create_role_statement = f"CREATE ROLE {role}"
    if role not in existing_roles:
        sql_statement = (
            "DO $$ "
            "BEGIN "
            f"{create_role_statement}; "
            "EXCEPTION WHEN duplicate_object THEN RAISE NOTICE '%, skipping', SQLERRM USING ERRCODE = SQLSTATE; "
            "END "
            "$$"
        )
        if echo:
            print(f"{status_msg} --> {create_role_statement}")
        if not dry_run:
            session.execute(text(sql_statement))
        existing_roles.add(role)


def scope_to_role(scope):
    return f"scope_{scope.lower().replace('/','_')}"<|MERGE_RESOLUTION|>--- conflicted
+++ resolved
@@ -104,15 +104,8 @@
                         engine.execute(grant_statement)
 
 
-<<<<<<< HEAD
-def create_acl_from_schema(
-    session, pg_schema, ams_schema, role, scope, dry_run, create_roles
-):
-    grantee = role if role != "AUTO" else None
-=======
-def create_acl_from_schema(session, ams_schema, role, scope, dry_run, create_roles):
+def create_acl_from_schema(session, pg_schema, ams_schema, role, scope, dry_run, create_roles):
     grantee = None if role == "AUTO" else role
->>>>>>> 27499705
     if create_roles and grantee:
         _create_role_if_not_exists(session, grantee)
     dataset_scope = (
