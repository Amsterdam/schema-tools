<<<<<<< HEAD
# 2025-04-24 (7.5.2)

* Fixed bug in geopackage exporter where coinnection objects was handled incorrectly
=======
# 2025-04-23 (7.5.2)

* Ignore the table's `schema` property in table validation. This is a property that is not
  persisted and therefore cannot introduce breaking changes.
>>>>>>> c815628e

# 2025-04-23 (7.5.1)

* Fixed bug in geojson exporter where decimals were not exported correctly.

# 2025-04-23 (7.5.0)

* Update the import_schemas command so that it also patches the database, as we have added
  CI-steps that ensure that no breaking changes are introduced before merging to main. A
  --dry-run flag has been added as well, so that you can inspect the SQL that would be
  executed before executing it.

# 2025-04-15 (7.4.0)

* Added support to export datasets to GeoJSON

# 2025-04-08 (7.3.0)

* Add min_zoom and max_zoom properties to the DatasetTableSchema.
  This is used to determine when to show which fields in the MVT view.

# 2025-04-07 (7.2.2)

* Fix bug in read_json_path.

# 2025-04-03 (7.2.1)

* Add validate-table command to CLI. This will be used in the amsterdam-schema repo to check
  if breaking changes are introduced on the current branch.

# 2025-04-03 (7.2.0)

* Add lifecycleStatus to DatasetVersionSchema en DatasetTableSchema.

# 2025-03-31 (7.1.2)

* Removed the version name from Django model names to prevent issues in DSO-API. We will need
  this when we'll implement versioning in the DSO-API, but for now it causes issues.

# 2025-03-27 (7.1.1)

* Removed the .json extension from index files, as this has been changed in amsterdam-schema

# 2025-03-26 (7.1.0)

* Add support for versioned tables. All tables will now receive a major version number in
  their name.

# 2025-03-06 (7.0.0)

* Add support for Amsterdam Schema V3. Introduction of the DatasetVersionSchema to allow
  for multiple versions of a dataset.

# 2025-03-27 (6.5.4)

* Removed the .json extension from index files, as this has been changed in amsterdam-schema

# 2025-02-25 (6.5.2)

* Fixed bug where grantees were not found for Scope objects. This was handled by a fallback
  in previous versions.

# 2025-02-17 (6.5.1)

* Bugfix for interoperability with DSO-API. The RuntimeErrors resulting from missing loaders
  or missing scopes in the DSO test suite should be resolved this way.

# 2025-02-17 (6.5)

* Scope objects are now inlined for persistence.

# 2025-02-12 (6.4)

* The scope objects are now rearranged and contain an `accessPackages` field which in turn have
  packages for each relevant environment. `productionPackage` and `nonProductionPackage`
  properties are added as well, but these are not required in the schema.

# 2025-02-06 (6.3)

* The get_all_dataset_scopes function now prefers Scopes (with a fallback on old-school auth
  strings). These are used to create the grants.

# 2025-02-05 (6.2.2)

* Scope objects have fields for productiePackage en nonProductiePackage.

# 2025-01-31 (6.2.1)

* Auth fields can now accomodate references to separately defined scope
  objects.

# 2025-01-29 (6.2)

* Added a `validate_scopes` command to use in the Amsterdam Schema
  pre-commit.

# 2025-01-29 (6.1.4)

* Added `enable_export` column to the `datasetTable` model to be able
  to configure the exports per table.

# 2025-01-16 (6.1.3)

* Fixed `create_mock_data` to accept valid Amsterdam Schema
* Updated the arguments for the `create_mock_data`, `relate_mock_data` and `truncate_tables` to accept the
  DATASETS_LIST and DATASETS_EXCLUDE env vars.

# 2024-10-12 (6.1.2)

* Added pool_pre_ping=True to fix connection pool issues.

# 2024-10-01 (6.1.1)

* Fixed crash in `schema permissions apply` for tables that don't have a sequence in the database.

# 2024-10-01 (6.1)

* Added SQL SEQUENCE permissions in `schema permissions apply` to make `pg_dump` access easier.
* Added `has_field_filter_access()` and `filter_auth` (`filterAuth` in schema) to add permissions for list filtering.
* Added `DatasetFieldSchema.is_relation` for convenience.
* Fixed `schema permissions apply` to set the correct database grants for nested/through tables (only affects `brk.kadastraleobjecten.soortCultuurBebouwd` for now).
* Fixed accessing `DatasetFieldSchema.unit` if the unit is missing.
* Fixed typo in unused property `discription_with_unit` -> `description_with_unit`.
* Fixed clearing cached properties when `auth` or `filterAuth` are updated.

# 2024-07-15 (6.0.1)

* Fix Django<4.2 pinning.

# 2024-07-11 (6.0)

* Improved performance of auth checks (especially `has_field_access()`).
* Changed method signature of `UserScopes.has_all_scopes()` and `UserScopes.has_any_scopes()`
  (most callers should use `has_field_access()` anyway.)
* Block `deepcopy()` of schema fields, as it's very slow.
* Removed `DatasetType` base class.
* Removed `schema import events` code, as its no longer used.
* Removed deprecated API's (`schematools.utils` and `is_relation_temporal`).
* Removed wirerope dependency.
* Removed Python 3.8 style annotations.

# 2024-03-04 (5.27.0)

* Add `unit` and `description_with_unit` properties to fields.

# 2024-03-04 (5.26.1)

* Change `id_field` to snake_case. It is directly used in sql queries.

# 2024-02-29 (5.26.0)

* Added extra `id_field` to Datasettable. Needs to be configurable for geosearch.

# 2024-01-07 (5.25.0)

* Added temporal indexes

# 2024-01-06 (5.24.1)

* Fix bug in exporter where a loop through dataset tables was prematurely
  left when a tables has not export data.

# 2024-01-06 (5.24.0)

* Do not write an empty export file if no columns are selected.
  Also fix the export to only use active records for jsonlines.

# 2024-01-31 (5.23.4)

* Bugfix in _is_valid_sql

# 2024-01-25 (5.23.3)

* Fix in _is_valid_sql to fix materialized view problem.

# 2024-01-23 (5.23.2)

* Fix to the _get_scopes to return the correct scopes for both dataset, table
  and table fields.

# 2024-01-22 (5.23.1)

* Fix the storage of datasettables.display_field
  (an old copy/paste error in the codebase)

# 2024-01-12 (5.23.0)

* Modified create_views functions to support materialized views

# 2024-01-10 (5.22.0)

* Add `enable_export` column to the `dataset` model to be able
  to configure the exports per dataset.

# 2024-01-08 (5.21.2)

* Remove the Django >= 4.2 pinning, because DSO is still on Django 3.x.
  Later on, we can migrate both schematools and DSO simultaneous to >= 4.2

# 2023-12-28 (5.21.1)

* Fix auth property for subfields. The subfields do not have
  scopes, however, a scope can be defined on the parent field.

# 2023-12-20 (5.21.0)

* Added an extra helper method to user-scopes to determine
  if one of the fields has a scope that is blocking access.

# 2023-12-15 (5.20.1)

* Some old definitions (gebieden.stadsdelen) are using temporal relations
  defined as a plain string instead of an objects. The exporter
  need to take this into account.

# 2023-12-15 (5.20.0)

* Change export to only use active records for csv and jsonlines,
  so, no historical records. Also brought the export more in line
  with the csv export of the DSO-API:
  - headers using capitalize()
  - date-time in iso notation
  - foreign keys only with an `identificatie` (no `volgnummer`)

# 2023-12-05 (5.19.1)

* Updated Django version > 4.2
* Updated the github workflow to use postgres14 image

# 2023-12-01 (5.19.0)

* Improve possibility to use git commit hashes when creating SQL migrations
  from amsterdam schema table definitions. Now also supports schemas
  with table definitions in separate files.

# 2023-12-01 (5.18.0)

* Add possibility to use git commit hashes when creating SQL migrations
  from amsterdam schema table definitions.

# 2023-11-24 (5.17.18)

* Bugfix: Update nested table when nested field name has underscore.
* Bugfix: Update parent table when parent table has shortname for update events.
* Bugfix: Only check for row existence when table exists.

# 2023-10-18 (5.17.17)

* Bugfix: Ignore id when copying data from temp table to main table for nested tables.

# 2023-10-18 (5.17.16)

* Bugfix: Snake case temp table schema name in EventProcessor.

# 2023-10-18 (5.17.15)

* Bugfix: Don't try to create schema if schema already exists. Fails on 'create schema'
  permissions.

# 2023-10-18 (5.17.14)

* Bugfix: Fixed issue where duplicate indexes were created

# 2023-10-06 (5.17.13)

* Bugfix: Cache nested tables in EventProcessor.

# 2023-10-06 (5.17.12)

* Bugfix: Reset last eventid after a manually aborted full load sequence.

# 2023-10-05 (5.17.11)

* Bugfix: Fix full event loads for relation tables referencing tables with shortname.

# 2023-10-05 (5.17.10)

* Bugfix: Fixed view_data insertion into datasets.dataset

# 2023-10-05 (5.17.9)

* Bugfix: Fixed case where nested table has a parent table that uses shortname.

# 2023-10-04 (5.17.8)

* Bugfix: Fixed bug in _is_valid_sql.
* Bugfix: Assigned create and usage rights to write_user for creating views.

# 2023-09-26 (5.17.7)

* Bugfix: Fix error in permissions script, introduced a `view_owner`
  role that owns all views.

# 2023-09-25 (5.17.6)

* Bugfix: Fix error when nested object in event is null.

# 2023-09-25 (5.17.5)

* Bugfix: Fix error when relation table is not present during a relation full load.
* Bugfix: Fix error when trying to update relation from None value.

# 2023-09-23 (5.17.4)

* Bugfix: update nested tables in EventProcessor.

# 2023-09-21 (5.17.3)

* Bugfix: check for required permissions was not taking the `OPENBAAR`
  scope into account in the correct way.

# 2023-09-16 (5.17.2)

* Fix: Cast datetime type to string, because of a out-of-range year in bag_panden.

# 2023-09-16 (5.17.1)

* Bugfix: Fix error when invalid table is entered in derivedFrom paramter
* Bugfix: Fixed error in detecting if write user exists

# 2023-09-14 (5.17.0)

* Feature: Added create-views command to django management commands to facilitate creating views.

# 2023-09-14 (5.16.1)

* Bugfix: Ignore empty input lines in NDJSONImporter.

# 2023-09-07 (5.16.0)

* Feature: Use dataset-specific schema to store temporary full load tables.
* Bugfix: Update main table relations after full load of relation table.

# 2023-09-07 (5.15.1)

* Bugfix: Fix case of updating parent table where two relations exist where the name of one
  relation is a prefix of the other relation.

# 2023-09-06 (5.15.0)

* Feature: Added the option `--additional-grants` to the
  `schema permissions apply` script to be able to set grants
  for non-amsterdam-schema tables. This is needed for the `datasets_*` tables,
  because on Azure these tables are accessed in PostgreSQL from a user
  (or the anonymous) account and the `scope_openbaar` scopt has to be granted for
  these tables.

# 2023-09-05 (5.14.2)

* Bugfix: For the edge case that the dataset has the id `datasets`
  the validator was not behaving correctly. That has now been fixed.

# 2023-08-30 (5.14.1)

* Bugfix: Fix missing fields in through table (second try).

# 2023-08-28 (5.14.0)

* Feature: EventProcessor: Process events for which no relation table exists, does update parent table.

# 2023-08-22 (5.13.4)

* Bugfix: Fix missing fields in through table.
  If a relation has extra properties defined on the relation,
  these properties should also be available on the through table that is
  created for this relation.

# 2023-08-16 (5.13.3)

* Bugfix: Altered UnlimitedCharField to not throw an exception when max_length is found in kwargs

# 2023-07-24 (5.13.2)

* Bugfix: nullable_int faker did not play well with enums, is now fixed.
* Added cli option to mocker to limit the tables.

# 2023-07-13 (5.13.1)

* Feature: EventProcessor: Track processed event ids now for full load sequences as well.

# 2023-07-13 (5.13.0)

* Feature: EventProcessor: Track processed event ids to avoid duplicate processing and key collisions.

# 2023-06-30 (5.12.5)

* Bugfix: Fix constructing id's for tables where the id keys contain underscores.

# 2023-06-21 (5.12.4)

* Bugfix: Removed a check for datasets with status beschikbaar in schematools/permissions/db.py set_dataset_read_permissions.
* Bigfix: Changed tests/test_export.py test_jsonlines_export to account for percision differences

# 2023-06-09 (5.12.3)

* Bugfix: Use engine.connect() instead of engine.execute() directly. Not supported anymore in SQLAlchemy 1.4.
* Bugfix: Use column names in INSERT INTO statement instead of column positions.

# 2023-06-08 (5.12.2)

* Fix bug in event processor. Use shortname attribute when updating parent table.

# 2023-06-08 (5.12.1)

* Fix bug in event processor. Don't try to update parent tables for relation tables of n:m relations.

# 2023-06-07 (5.12.0)

* Implement logic to recover from failed event messages

# 2023-06-05 (5.11.6)

* Two small fixes to make `sqlmigrate_schema` work:
  - requires_system_checks needs to be a list (from Django 1.4)
  - list of datsets need to be a set when calling Django schema migrate API

# 2023-05-24 (5.11.5)

* Patch to fix custom implementation of UnlimitedCharField.max_length

# 2023-05-24 (5.11.4)

* Recognize more than 2 consecutive capital letters as word boundaries
* Fix database column naming in model mocker class construction

# 2023-05-24 (5.11.3)

* Fix handling of geometry fields containing underscores in the attribute name.
* Add utility cli commands for case-changes (snake, camel).

# 2023-05-23 (5.11.2)

* Make export to csv/jsonlines less memory hungry.

# 2023-05-17 (5.11.1)

* Add serialization of Decimal for orjson.dump() in exporter.

# 2023-05-16 (5.11.0)

* Add option ``ind_create_pk_lookup`` to ``EventsProcessor``, to skip
  expensive index creation.

# 2023-05-10 (5.10.2)

* Add UUID column type for introspection of PostgreSQL db.

# 2023-05-08 (5.10.1)

* Add a `--to-snake-case` option to the `schema show dataset[table]` cli functions.

# 2023-05-04 (5.10.0)

* Add support for loading events in batches.
  Extract initialisation and finalisation into separate methods to improve performance.
  Cache initialised tables.

# 2023-04-20 (5.9.3)

* Disable the versioning that creates postgresql schemas for new tables.
  This functionality is not fully completed and accepted and is now
  blocking the event processing code.

# 2023-04-13 (5.9.2)

* Skip index creation on temporary full load table from event importer.
* Fix truncate bug that truncated all associated tables when updating a relation table.

# 2023-04-07 (5.9.1)

* Add support for `first_` and `last_of_sequence` headers for event importer.

# 2023-04-06 (5.9.0)

* Simplification of the events importer. Relations are now imported as separate objects.

# 2023-04-05 (5.8.6)

* Apply some small fixes to cli commands and update template used to generate schema by introspection.

# 2023-04-04 (5.8.5)

* Exclude all array-type fields during exports.

# 2023-04-03 (5.8.4)

* Add cli commands to list schemas and tables.

# 2023-03-30 (5.8.3)

* Workaround for DSO-API docs not loading.

# 2023-03-28 (5.8.2)

* Fix condition for through tables for a 1-N relation.

# 2023-03-22 (5.8.1)

* Pin SQLAlchemy to >= 1.4, < 2.0 to make schematools usable
  from Airflow 2.4.1.

# 2023-03-22 (5.8.0)

* Add export cli commands to export geopackages, csv and jsonlines.

# 2023-03-20 (5.7.0)

* Through tables for a 1-N relation is now based on the fact that
  the object field definition in the schema has additional attributes
  that are not part of the relation key.

# 2023-03-08 (5.6.12)

* Security fix: authorisation on fields with subfields was incorrectly
  handled.

# 2023-02-27 (5.6.11)

* The ``schema validate`` command was fixed to work with v2 publishers.
* Validation errors are reporting in a hopefully more readable format.
* ``enum`` values in schemas are now type-checked during validation.

# 2023-02-22 (5.6.10)

* Require SQLAlchemy <= 1.12.5

# 2023-02-21 (5.6.9)

* Fix structural validation of publisher references by not inlining them in the json held against the metaschema.

# 2023-02-14 (5.6.8)

* Pin pg-grant to 0.3.2 to stay compatible with SQLAlchemy

# 2023-02-07 (5.6.7)

* Bugfix Dataset.json not properly dereferencing publisher property

# 2023-02-07 (5.6.6)

* Fix names for the subfields of an objectfield. These names need a prefix,
  because they are exposed externally in the DSO API.

# 2023-02-01 (5.6.5)

* Print error path as is from batch-validate.
* Bugfix for loader methods ``get_publisher`` and ``get_all_publishers``.
* Dataset.publisher returns publisher object irrespective of schema version.

# 2023-01-30 (5.6.4)

* Add whitelist to exclude certain datasets from the path-id validator.

# 2023-01-30 (5.6.3)

* Pin SQLAlchemy to a version smaller than 1.4.0, because `pg_grant` breaks on
  a higher version.

# 2023-01-25 (5.6.2)

* Bugfix for for name clashes that occur in Django ORM relation fields
  when two versions of the same dataset are deployed next to eachother.

# 2023-01-24 (5.6.1)

* Bugfix for regression which caused dataset id to be matched with the path of a table
when the validated schemafile is a table.

# 2023-01-23 (5.6.0)

* Feature added to enable use of object fields in amsterdam schema.
  Those fields are flattened in the relational schema (added to the parent table).
  Furthermore, a second type of object field with `"format": "json"` has been added.
  For those fields an opaque json blob will be added in the relational database.

# 2023-01-17 (5.5.2)

* Correctly resolve the publisher URL, regardless of whether there is a trailing slash

# 2023-01-16 (5.5.1)

* ``schema batch-validate`` now produces more readable error messages.

# 2023-01-13 (5.5.0)

* Bugfix in CLI batch_validate that caused validation to stop at the first invalid schema
* Bugfix in CLI batch_validate that caused dataset.json files in nested directories to be unresolvable

SUPPORTED METASCHEMAS: 1 2

# 2023-01-10 (5.4.0)

* The `schema ckan` command was changed to generate unique (we hope) titles
* Bugfix for getting pubishers from an online index
* Bugfix in publisher validation logging

SUPPORTED METASCHEMAS: 1 2

# 2022-12-21 (5.3.0)

* Bugfix in batch_validate that treats extra_meta_schema_url as an argument instead of an option.
* Add pre-commit hook for validating publishers

SUPPORTED METASCHEMAS: 1 2

Note that support is not guaranteed yet, for now this a declaration of intention. Any bugs should be reported.

# 2022-12-20 (5.2.0)

* Support loading and validating publishers from the schema-server.
* Make schematools aware of the metaschema major versions it can work with.
* Support for attempting validation against multiple metaschemas.

SUPPORTED METASCHEMAS: 1 2

# 2022-12-19 (5.1.6)

* Several minor fixes to tests.
* Removal of unused DatasetSchema.identifier property
* Add `neuronId` is mapping needed for through table identifiers

# 2022-12-14 (5.1.5)

* Mocked schemas now use properly camel-cased field names.
* Relations can be primary keys.
* The command `schema batch-validate` now works on table files as well as
  `dataset.json` files.

# 2022-12-13 (5.1.4)

* Fix importing schema files by using a relative path.
* Fix `related_dataset_schema_ids` to also detect changes in nested objects.
* Fix `DatasetTableSchema.get_fields()` to return cached instances too.
* Fix `verbose_name` of `GeometryField` in Django ORM, which reused globally defined data.
* Fix performance of iterating over subfields, no longer needs to load related tables.
* Added `DatasetFieldSchema.is_nested_object` property.
* Normalized exceptions for missing datasets/tables/fields:
  * The `DatasetNotFound` exception extends from `SchemaObjectNotFound`.
  * Added `DatasetTableNotFound` and `DatasetFieldNotFound`.
  * There is no need for `except (DatasetNotFound, SchemaObjectNotFound)` code, it can all be `except SchemaObjectNotFound:`.
* Cleanup Django model field creation logic.
* Cleanup SQLAlchemy column creation logic.
* The schema validator now rejects tables with both an 'id' field and a composite primary key.


# 2022-12-01 (5.1.3)

* Fix `limit_tables_to` issue with crash in index creation for skipped tables.
* Fix `limit_tables_to` issue for M2M relations, now reports the table is not available.
* Fix SRID value for SQLAlchemy geometry columns (were always RD/NEW).
* Fix CKAN upload to skip datasets that are marked as "not available".
* Improved 3D coordinate system detection, and added more common SRID values.
* Improved naming of geometry column index to be consistent with other generated indices.


# 2022-11-24 (5.1.2)

* Fix `BaseImporter.generate_db_objects()` to handle properly snake-cased table identifiers values for table creation.
* Improve the underlying `tables_factory()` logic to support snake-cased table identifiers for all remaining parameters.


# 2022-11-22 (5.1.1)

* Improve `limit_tables_to` to accept snake-cased table identifiers, which broke Airflow jobs.
  This addresses an inconsistency between parameters, where `BaseImporter.generate_db_objects()`
  allowed snake-cased identifiers for `table_id`, but needed exact-cased values for `limit_tables_to`.


# 2022-11-21 (5.1)

A big change in schema loading.

This mostly affects unit tests in other projects, or files that do custom schema loading.
Unit test code should preferably use a `schema_loader` instance per test run,
as all datasets are only cached within the same loader instance now.

* Added `schematools.loaders.get_schema_loader()` that provides a single object instance for loading.
* Added `DatasetSchema.table_versions` mapping to access other table versions by name.
* Added `Record.source` attribute to `BaseImporter.load_file()` and `parse_records()` return values.
  This allows callers to inspect the source record, e.g. for cursor handling.
* Removed `TableVersions` injection in dataset schema data. Tables are now loaded on demand.
* Removed internal global dataset cache, datasets are only cached per loader.
* Removed ununsed functions in `schematools.utils`.
* Deprecated loading functions in `schematools.utils`, use `schematools.loaders` instead.


# 2022-11-15 (5.0.2)

* Using `BigAutoField` for all identifier fields now by default.
* Fixed Django system check warnings for `AutoField`/`BigAutoField` migration changes.
* Fixed CKAN metadata upload to https://data.overheid.nl/ for datasets without a description or title.


# 2022-11-02 (5.0.1)

* Added validation check to prevent field names from being prefixed with their table or dataset name.
* Fixed Django ``db_column`` for subfields that use a shortname (regression by 5.0).
* Fixed dependency pinning of shapely to 1.8.0


# 2022-10-31 (5.0)

A major new release that cleans up various internal API's.

* Added many improvements to creating mock data.
* Changed CLI arguments for mocking to be more intuitive.
* Changed schema loaders to return relative paths instead of dataset ID's.
* Changed test runner to skipping tests that require the database.
* Completely rewrote the NDJSON importer for simplicity.
* Completely rewrote database index creation for simplicity.
* Fixed shortname leaking via ``Dataset{Table,Field}Schema.name`` attributes (also see PR #332 and #344).
* Fixed display/geometry field notation as exposed via ``dataset_field`` table.
* Fixed importing datasets from the filesystem that are namespaced inside a subfolder.
* Fixed using schemaloader in Django management commands.
* Fixed ``saloger`` fixture leaking to every other test, flooding the console.
* New API's:

  * ``DatasetSchema``:

    * ``python_name`` (formats as ClassName)
    * ``db_name`` (formats in snake\_case)

  * ``DatasetTableSchema``:

    * ``python_name`` (formats as ClassName)
    * ``short_name``
    * ``through_fields`` (for through tables)
    * ``temporal.identifier_field``
    * ``main_geometry_field``
    * ``identifier_fields``

  * ``DatasetFieldSchema``:

    * ``python_name``
    * ``is_identifier_part``
    * ``is_subfield``
    * ``srid``
    * ``related_fields``
    * ``nested_table``
    * ``through_table``

* Changed API's:

  * ``DatasetTableSchema``:

    * ``display_field`` returns actual field now.
    * ``temporal.dimensions`` returns actual fields now.
    * ``db_name()`` => ``db_name``   became a property for the typical common usage.
    * ``db_name_variant()``          provides the versioned-table support

  * ``DatasetFieldSchema``:

    * ``db_name()`` => ``db_name``  - became a property for consistency
    * ``is_temporal`` => ``is_temporal_range``
    * ``get_subfields()`` => ``subfields``   - no longer needs prefixes.

* Moved ``to_snake_case()`` / ``toCamelCase()`` imports to ``schematools.naming``
* Deleted obsolete / unused functions:

  * ``DatasetTableSchema.name`` (use the ``id``, ``db_name``, or ``python_name`` instead).
  * ``get_dimension_fieldnames()``
  * ``get_through_tables_by_id()``
  * ``get_fields_by_id()``
  * ``shorten_name()``
  * ``_get_fk_fields()``

* Removed ``DatasetTableSchema.get_subfields(add_prefixes=True)`` logic as the new naming attributes address that.
* Removed unused Docker stuff in ``consumer/`` folder.
* Removed ``more-itertools`` dependency.<|MERGE_RESOLUTION|>--- conflicted
+++ resolved
@@ -1,13 +1,11 @@
-<<<<<<< HEAD
-# 2025-04-24 (7.5.2)
+# 2025-04-24 (7.5.3)
 
 * Fixed bug in geopackage exporter where coinnection objects was handled incorrectly
-=======
+
 # 2025-04-23 (7.5.2)
 
 * Ignore the table's `schema` property in table validation. This is a property that is not
   persisted and therefore cannot introduce breaking changes.
->>>>>>> c815628e
 
 # 2025-04-23 (7.5.1)
 
